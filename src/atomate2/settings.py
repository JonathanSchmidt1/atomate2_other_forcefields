"""Settings for atomate2."""

from pathlib import Path
from typing import Optional, Tuple, Union

from pydantic import BaseSettings, Field, root_validator

_DEFAULT_CONFIG_FILE_PATH = "~/.atomate2.yaml"

__all__ = ["Atomate2Settings"]


class Atomate2Settings(BaseSettings):
    """
    Settings for atomate2.

    The default way to modify these is to modify ~/.atomate2.yaml. Alternatively,
    the environment variable ATOMATE2_CONFIG_FILE can be set to point to a yaml file
    with atomate2 settings.

    Lastly, the variables can be modified directly through environment variables by
    using the "ATOMATE2" prefix. E.g. ATOMATE2_SCRATCH_DIR = path/to/scratch.
    """

    CONFIG_FILE: str = Field(
        _DEFAULT_CONFIG_FILE_PATH, description="File to load alternative defaults from."
    )

    # general settings
    SYMPREC: float = Field(
        0.1, description="Symmetry precision for spglib symmetry finding."
    )
    CUSTODIAN_SCRATCH_DIR: str = Field(
        None, description="Path to scratch directory used by custodian."
    )

    # VASP specific settings
    VASP_CMD: str = Field(
        "vasp_std", description="Command to run standard version of VASP."
    )
    VASP_GAMMA_CMD: str = Field(
        "vasp_gam", description="Command to run gamma-only version of VASP."
    )
    VASP_NCL_CMD: str = Field(
        "vasp_ncl", description="Command to run non-collinear version of VASP."
    )
    VASP_VDW_KERNEL_DIR: str = Field(None, description="Path to VDW VASP kernel.")
    VASP_INCAR_UPDATES: dict = Field(
        default_factory=dict, description="Updates to apply to VASP INCAR files."
    )
    VASP_RELAX_MAX_FORCE: float = Field(
        0.25,
        description="Maximum force allowed on each atom for successful structure "
        "optimization",
    )
    VASP_VOLUME_CHANGE_WARNING_TOL: float = Field(
        0.2,
        description="Maximum volume change allowed in VASP relaxations before the "
        "calculation is tagged with a warning",
    )
    VASP_HANDLE_UNSUCCESSFUL: Union[str, bool] = Field(
        "fizzle",
        description="Three-way toggle on what to do if the job looks OK but is actually"
        " unconverged (either electronic or ionic). - True: mark job as COMPLETED, but "
        "stop children. - False: do nothing, continue with workflow as normal. 'error':"
        " throw an error",
    )
    VASP_CUSTODIAN_MAX_ERRORS: int = Field(
        5, description="Maximum number of errors to correct before custodian gives up"
    )
    VASP_STORE_VOLUMETRIC_DATA: Optional[Tuple[str]] = Field(
        None, description="Store data from these files in database if present"
    )
    VASP_STORE_ADDITIONAL_JSON: bool = Field(
        True,
        description="Ingest any additional JSON data present into database when "
        "parsing VASP directories useful for storing duplicate of FW.json",
    )
    VASP_RUN_BADER: bool = Field(
        False,
        description="Whether to run the Bader program when parsing VASP calculations."
        "Requires the bader executable to be on the path.",
    )

<<<<<<< HEAD
    # CP2K specific settings
    CP2K_CMD: str = Field(
        "cp2k.psmp", description="Command to run the MPI version of cp2k"
    )
    CP2K_RUN_BADER: bool = Field(
        False,
        description="Whether to run the Bader program when parsing CP2K calculations."
        "Requires the bader executable to be on the path.",
    )
    CP2K_INPUT_UPDATES: dict = Field(
        default_factory=dict, description="Updates to apply to cp2k input files."
    )
    CP2K_RELAX_MAX_FORCE: float = Field(
        0.25,
        description="Maximum force allowed on each atom for successful structure "
        "optimization",
    )
    CP2K_VOLUME_CHANGE_WARNING_TOL: float = Field(
        0.2,
        description="Maximum volume change allowed in CP2K relaxations before the "
        "calculation is tagged with a warning",
    )
    CP2K_HANDLE_UNSUCCESSFUL: Union[str, bool] = Field(
        "error",
        description="Three-way toggle on what to do if the job looks OK but is actually"
        " unconverged (either electronic or ionic). - True: mark job as COMPLETED, but "
        "stop children. - False: do nothing, continue with workflow as normal. 'error':"
        " throw an error",
    )
    CP2K_CUSTODIAN_MAX_ERRORS: int = Field(
        5, description="Maximum number of errors to correct before custodian gives up"
    )
    CP2K_STORE_VOLUMETRIC_DATA: Optional[Tuple[str]] = Field(
        None, description="Store data from these files in database if present"
    )
    CP2K_STORE_ADDITIONAL_JSON: bool = Field(
        True,
        description="Ingest any additional JSON data present into database when "
        "parsing CP2K directories useful for storing duplicate of FW.json",
    )
=======
    LOBSTER_CMD: str = Field(
        default="lobster", description="Command to run standard version of VASP."
    )

    LOBSTER_CUSTODIAN_MAX_ERRORS: int = Field(
        5, description="Maximum number of errors to correct before custodian gives up"
    )
>>>>>>> b6204712

    # Elastic constant settings
    ELASTIC_FITTING_METHOD: str = Field(
        "finite_difference", description="Elastic constant fitting method"
    )

    # AMSET settings
    AMSET_SETTINGS_UPDATE: dict = Field(
        None, description="Additional settings applied to AMSET settings file."
    )

    class Config:
        """Pydantic config settings."""

        env_prefix = "atomate2_"

    @root_validator(pre=True)
    def load_default_settings(cls, values):
        """
        Load settings from file or environment variables.

        Loads settings from a root file if available and uses that as defaults in
        place of built-in defaults.

        This allows setting of the config file path through environment variables.
        """
        from monty.serialization import loadfn

        config_file_path: str = values.get("CONFIG_FILE", _DEFAULT_CONFIG_FILE_PATH)

        new_values = {}
        if Path(config_file_path).expanduser().exists():
            new_values.update(loadfn(Path(config_file_path).expanduser()))

        new_values.update(values)
        return new_values<|MERGE_RESOLUTION|>--- conflicted
+++ resolved
@@ -82,7 +82,12 @@
         "Requires the bader executable to be on the path.",
     )
 
-<<<<<<< HEAD
+    LOBSTER_CMD: str = Field(
+        default="lobster", description="Command to run standard version of VASP."
+    )
+
+    LOBSTER_CUSTODIAN_MAX_ERRORS: int = Field(
+        5, description="Maximum number of errors to correct before custodian gives up"
     # CP2K specific settings
     CP2K_CMD: str = Field(
         "cp2k.psmp", description="Command to run the MPI version of cp2k"
@@ -123,15 +128,6 @@
         description="Ingest any additional JSON data present into database when "
         "parsing CP2K directories useful for storing duplicate of FW.json",
     )
-=======
-    LOBSTER_CMD: str = Field(
-        default="lobster", description="Command to run standard version of VASP."
-    )
-
-    LOBSTER_CUSTODIAN_MAX_ERRORS: int = Field(
-        5, description="Maximum number of errors to correct before custodian gives up"
-    )
->>>>>>> b6204712
 
     # Elastic constant settings
     ELASTIC_FITTING_METHOD: str = Field(
