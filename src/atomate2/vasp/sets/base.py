--- conflicted
+++ resolved
@@ -294,11 +294,7 @@
     user_kpoints_settings: dict | Kpoints = field(default_factory=dict)
     user_potcar_settings: dict = field(default_factory=dict)
     user_potcar_functional: str = None
-<<<<<<< HEAD
     auto_kspacing: bool = None
-    auto_metal_kpoints: bool = True
-=======
->>>>>>> 3c167999
     auto_ismear: bool = True
     auto_ispin: bool = False
     auto_lreal: bool = False
