[build-system]
requires = ["setuptools >= 42", "versioningit ~= 1.0", "wheel"]
build-backend = "setuptools.build_meta"

[project]
name = "atomate2"
description = "atomate2 is a library of materials science workflows"
readme = "README.md"
keywords = ["automated", "dft", "high-throughput", "vasp", "workflow"]
license = { text = "modified BSD" }
authors = [{ name = "Alex Ganose", email = "alexganose@gmail.com" }]
dynamic = ["version"]
classifiers = [
    "Development Status :: 5 - Production/Stable",
    "Intended Audience :: Information Technology",
    "Intended Audience :: Science/Research",
    "Intended Audience :: System Administrators",
    "Operating System :: OS Independent",
    "Programming Language :: Python :: 3",
    "Programming Language :: Python :: 3.10",
    "Programming Language :: Python :: 3.8",
    "Programming Language :: Python :: 3.9",
    "Topic :: Other/Nonlisted Topic",
    "Topic :: Scientific/Engineering",
]
requires-python = ">=3.8"
dependencies = [
    "PyYAML",
    "click",
    "custodian>=2023.3.10",
    "emmet-core>=0.51.11",
    "jobflow>=0.1.11",
    "monty",
    "numpy",
    "pydantic",
    "pymatgen>=2023.1.9",
]

[project.optional-dependencies]
amset = ["amset>=0.4.15", "pydash"]
cclib = ["cclib"]
mp = ["mp-api>=0.27.5"]
phonons = ["phonopy>=1.10.8", "seekpath"]
lobster = ["lobsterpy>=0.3.0"]
defects = ["dscribe>=1.2.0", "pymatgen-analysis-defects>=2022.11.30"]
forcefields = ["chgnet==0.2.0", "matgl==0.8.2", "quippy-ase==0.9.14"]
docs = [
    "FireWorks==2.0.3",
    "autodoc_pydantic==1.9.0",
    "furo==2023.7.26",
    "ipython==8.14.0",
    "jsonschema[format]",
    "myst_parser==2.0.0",
    "numpydoc==1.5.0",
    "sphinx-copybutton==0.5.2",
    "sphinx_design==0.5.0",
]
dev = ["pre-commit>=2.12.1"]
tests = ["FireWorks==2.0.3", "pytest-cov==4.1.0", "pytest==7.4.0"]
strict = [
    "PyYAML==6.0.1",
    "cclib==1.7.2",
    "chgnet==0.2.0",
    "click==8.1.6",
    "custodian==2023.7.22",
    "dscribe==2.0.1",
    "emmet-core==0.64.4",
    "jobflow==0.1.11",
    "lobsterpy==0.3.0",
    "matgl==0.8.2",
    "monty==2023.8.8",
    "mp-api==0.33.3",
    "numpy",
    "phonopy==2.20.0",
    "pydantic==1.10.9",
<<<<<<< HEAD
    "pymatgen-analysis-defects==2023.7.24",
    "pymatgen==2023.7.17",
=======
    "pymatgen-analysis-defects==2023.7.31",
    "pymatgen==2023.8.10",
    "quippy-ase==0.9.14",
>>>>>>> 402b5c0e
    "seekpath==2.1.0",
    "typing-extensions==4.7.1",
]

[project.scripts]
atm = "atomate2.cli:cli"

[project.urls]
homepage = "https://materialsproject.github.io/atomate2/"
repository = "https://github.com/materialsproject/atomate2"
documentation = "https://materialsproject.github.io/atomate2/"
changelog = "https://github.com/materialsproject/atomate2/blob/main/CHANGELOG.md"

[tool.setuptools.package-data]
atomate2 = ["py.typed"]
"atomate2.vasp.sets" = ["*.yaml"]
"atomate2.cp2k.sets" = ["*.yaml"]
"atomate2.vasp.schemas.calc_types" = ["*.yaml"]
"atomate2.cp2k.schemas.calc_types" = ["*.yaml"]

[tool.versioningit.vcs]
method = "git"
default-tag = "0.0.1"

[tool.flake8]
max-line-length = 88
max-doc-length = 88
select = "C, E, F, W, B"
extend-ignore = "E203, W503, E501, F401, RST21"
min-python-version = "3.8.0"
docstring-convention = "numpy"
rst-roles = "class, func, ref, obj"

[tool.mypy]
ignore_missing_imports = true
no_strict_optional = true

[tool.pytest.ini_options]
filterwarnings = [
    "ignore:.*POTCAR.*:UserWarning",
    "ignore:.*input structure.*:UserWarning",
    "ignore:.*is not gzipped.*:UserWarning",
    "ignore:.*magmom.*:UserWarning",
    "ignore::DeprecationWarning",
]

[tool.coverage.run]
include = ["src/*"]
parallel = true
branch = true

[tool.coverage.paths]
source = ["src/"]

[tool.coverage.report]
skip_covered = true
show_missing = true
exclude_lines = [
    '^\s*@overload( |$)',
    '^\s*assert False(,|$)',
    'if typing.TYPE_CHECKING:',
]

[tool.ruff]
target-version = "py38"
select = [
    "B",    # flake8-bugbear
    "C4",   # flake8-comprehensions
    "D",    # pydocstyle
    "E",    # pycodestyle error
    "EXE",  # flake8-executable
    "F",    # pyflakes
    "FLY",  # flynt
    "I",    # isort
    "ICN",  # flake8-import-conventions
    "ISC",  # flake8-implicit-str-concat
    "PD",   # pandas-vet
    "PERF", # perflint
    "PIE",  # flake8-pie
    "PL",   # pylint
    "PT",   # flake8-pytest-style
    "PYI",  # flakes8-pyi
    "Q",    # flake8-quotes
    "RET",  # flake8-return
    "RSE",  # flake8-raise
    "RUF",  # Ruff-specific rules
    "SIM",  # flake8-simplify
    "SLOT", # flake8-slots
    "TCH",  # flake8-type-checking
    "TID",  # tidy imports
    "TID",  # flake8-tidy-imports
    "UP",   # pyupgrade
    "W",    # pycodestyle warning
    "YTT",  # flake8-2020
]
ignore = [
    "PD011",   # pandas-use-of-dot-values
    "PERF203", # try-except-in-loop
    "PLR",     # pylint-refactor
    "PT004",   # pytest-missing-fixture-name-underscore
    "PT006",   # pytest-parametrize-names-wrong-type
    "RUF013",  # implicit-optional
    # TODO remove PT011, pytest.raises() should always check err msg
    "PT011", # pytest-raises-too-broad
    "PT013", # pytest-incorrect-pytest-import
]
pydocstyle.convention = "numpy"
isort.known-first-party = ["atomate2"]

[tool.ruff.per-file-ignores]
"__init__.py" = ["F401"]
"**/tests/*" = ["D"]
# flake8-type-checking (TCH): things inside TYPE_CHECKING aren't available
#     at runtime and so can't be used by pydantic models
# flake8-future-annotations (FA): future annotations only work in pydantic models in python 3.10+
"**/schemas/*" = ["FA", "TCH"]<|MERGE_RESOLUTION|>--- conflicted
+++ resolved
@@ -73,14 +73,9 @@
     "numpy",
     "phonopy==2.20.0",
     "pydantic==1.10.9",
-<<<<<<< HEAD
-    "pymatgen-analysis-defects==2023.7.24",
-    "pymatgen==2023.7.17",
-=======
     "pymatgen-analysis-defects==2023.7.31",
     "pymatgen==2023.8.10",
     "quippy-ase==0.9.14",
->>>>>>> 402b5c0e
     "seekpath==2.1.0",
     "typing-extensions==4.7.1",
 ]
